from __future__ import annotations

import sys
import re
from contextlib import contextmanager
from typing import (
    overload,
    Union, Optional, Callable, Any,
)
from kodipl.utils import parse_url
from kodipl.settings import Settings
from kodipl.logs import log
from kodipl.resources import Resources
from kodipl.folder import AddonDirectory
from kodipl.routing import Router, entry
import xbmc
from xbmcaddon import Addon as XbmcAddon


class Request:
    """
    Addon call request.
    """

<<<<<<< HEAD
    def __init__(self, url, *, encoded_keys=None):
        self.url = parse_url(url, encoded_keys=encoded_keys)
=======
    def __init__(self, url, *, raw_keys=None):
        self.url = parse_url(url, raw=raw_keys)
>>>>>>> b6f59ac2
        self.params = self.url.args
        # flog('XXXXX: argv: {sys.argv}')
        # flog('XXXXX: url:  {list(self.url)}')
        # flog('XXXXX: req={self.url}, link={self.url.link!r}, params={self.params!r}')


class Addon:
    """
    Abstract KodiPL Addon.

    Arguments
    ---------
    argv: list[str]
        Command line arguemnts. If None, sys.argv is used.
    router: Router
        Router for URL and method matching. If None, new one is created.

    Created router (if router is None) handle global @entry decorators.
    """

    #: Only method with @entry is allowed if True, else any method
    SAFE_CALL = False
    #: Default root (home) entry method name or list of methods (find first).
    ROOT_ENTRY = ('home', 'root')

    _RE_TITLE_COLOR = re.compile(r'\[COLOR +:(\w+)\]')

    def __init__(self, argv=None, router=None):
        if argv is None:
            argv = sys.argv
        if len(argv) < 3 or (argv[1] != '-1' and not argv[1].isdigit()) or (argv[2] and argv[2][:1] != '?'):
            raise TypeError('Incorrect addon args: %s' % argv)
        #: Addon handle (integer).
        self.handle = int(argv[1])
        #: Names for paramteres to encode raw Python data, don't use it.
        self.encoded_keys = {'_'}
        #: Kodi request to plugin://...
        self.req = Request(argv[0] + argv[2], raw_keys=self.encoded_keys)
        #: Addon ID (unique name)
        self.id = self.req.url.host
        #: Router
        self.router = router
        if self.router is None:
            plugin_link = f'{self.req.url.scheme or "plugin"}://{self.id}'
            self.router = Router(plugin_link, obj=self, addon=self, standalone=False)
        # XMBC (Kodi) Addon
        # self.xbmc_addon = XbmcAddon(id=self.id)
        self.xbmc_addon = XbmcAddon()
        #: Addon settings.
        self.settings = Settings(self)
        #: Defined routes.
        self._routes = []
        #: User defined colors used in "[COLOR :NAME]...[/COLOR]"
        self.colors = {'gray': 'gray'}
        #: Resources
        self.resources = Resources(self)

    def __repr__(self):
        return 'Addon(%r, %r)' % (self.id, str(self.req.url))

    def info(self, key):
        """Get XBMC addon info (like "path", "version"...)."""
        return self.xbmc_addon.getAddonInfo(key)

    @property
    def media(self):
        """Media resources."""
        return self.resources.media

    @overload
    def mkentry(self, endpoint: Union[Callable, str]) -> tuple[str, str]:
        ...

    @overload
    def mkentry(self, title: str, endpoint: Callable) -> tuple[str, str]:
        ...

    def mkentry(self, title, endpoint=None):
        """Helper. Returns (title, url) for given endpoint."""
        return self.router.mkentry(title, endpoint)

    def mkurl(self, endpoint: Union[str, Callable], *args, **kwargs) -> str:
        """
        Create plugin URL to given name/method with arguments.
        """
        return self.router.mkurl(endpoint, *args, **kwargs)

    url_for = mkurl

    def dispatch(self, *, root: Optional[Callable] = None, missing: Optional[Callable] = None) -> Any:
        """
        Dispatcher. Call pointed method with request arguments.
        """
        if root is None and callable(getattr(self, 'home', None)):
            root = self.home
        if missing is None and callable(getattr(self, 'missing', None)):
            missing = self.missing
        # TODO: use async too
        return self.router.sync_dispatch(self.req.url, root=root, missing=missing)

    def run(self):
        """Run plugin. Dispatch url."""
        return self.dispatch()

    @contextmanager
    def directory(self, *, safe: Optional[bool] = False, **kwargs):
        kd = AddonDirectory(addon=self, **kwargs)
        try:
            yield kd
        except Exception as exc:
            kd.close(False)
            if safe:
                log.error(f'Build directory exception: {exc!r}')
            else:
                raise
        else:
            kd.close(True)
        finally:
            pass

    def get_color(self, name):
        return self.colors.get(name, 'gray')

    def translate_title(self, text):
        def get_color(m):
            return '[COLOR %s]' % self.get_color(m.group(1))

        text = self._RE_TITLE_COLOR.sub(get_color, text)
        return text

    @entry(path='/sets')  # TODO: remove decorator, DEBUG only
    def openSettings(self):
        """Deprecated. Use Addon.settings()."""
        self.xbmc_addon.openSettings()

    def builtin(self, command):
        """Execute Kodi build-in command."""
        xbmc.executebuiltin(command)

    def refresh(self, endpoint=None):
        """Execute Kodi build-in command."""
        xbmc.executebuiltin('Container.Refresh(%s)' % (endpoint or ''))

    def get_default_art(self, name):
        """Returns path to default art."""


class Plugin(Addon):
    """
    Abstract KodiPL Addon. Plugin is kind of Addon.
    """<|MERGE_RESOLUTION|>--- conflicted
+++ resolved
@@ -22,13 +22,8 @@
     Addon call request.
     """
 
-<<<<<<< HEAD
-    def __init__(self, url, *, encoded_keys=None):
-        self.url = parse_url(url, encoded_keys=encoded_keys)
-=======
     def __init__(self, url, *, raw_keys=None):
         self.url = parse_url(url, raw=raw_keys)
->>>>>>> b6f59ac2
         self.params = self.url.args
         # flog('XXXXX: argv: {sys.argv}')
         # flog('XXXXX: url:  {list(self.url)}')
